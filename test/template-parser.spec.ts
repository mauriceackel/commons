import { expect } from 'chai';
import { format as dateFormat } from 'date-fns';
import { TemplateParser } from '../src/libs/template-parser';

describe('Template parser', () => {
  describe('Helper: concat', () => {
    it('should concat two strings', () => {
      const parseResult = TemplateParser("{{concat 'test' 'test'}}", {} as any);
      expect(parseResult).to.be.equal('testtest');
    });

    it('should concat two strings and repeat index', () => {
      const parseResult = TemplateParser(
        "{{#repeat 1 comma=false}}{{concat 'test' @index 'test'}}{{/repeat}}",
        {} as any
      );
      expect(parseResult).to.be.equal('test0test');
    });

    it('should concat two strings and the result of a helper', () => {
      const parseResult = TemplateParser(
        "{{#repeat 1 comma=false}}{{concat 'test' (body 'id') 'test'}}{{/repeat}}",
        { bodyJSON: { id: '123' } } as any
      );
      expect(parseResult).to.be.equal('test123test');
    });

    it('should concat two strings and number', () => {
      const parseResult = TemplateParser(
        "{{concat 'test' 123 'test'}}",
        {} as any
      );
      expect(parseResult).to.be.equal('test123test');
    });

    it('should concat object path to retrieve body array items', () => {
      const parseResult = TemplateParser(
        "{{#repeat 2 comma=false}}item_{{body (concat 'a.' @index '.item')}}{{/repeat}}",
        { bodyJSON: { a: [{ item: 10 }, { item: 20 }] } } as any
      );
      expect(parseResult).to.be.equal('item_10item_20');
    });
  });

  describe('Helper: setVar', () => {
    it('should set a variable to a string', () => {
      const parseResult = TemplateParser(
        "{{setVar 'testvar' 'testvalue'}}{{testvar}}",
        {} as any
      );
      expect(parseResult).to.be.equal('testvalue');
    });

    it('should set a variable to a number', () => {
      const parseResult = TemplateParser(
        "{{setVar 'testvar' 123}}{{testvar}}",
        {} as any
      );
      expect(parseResult).to.be.equal('123');
    });

    it('should set a variable value to body helper result', () => {
      const parseResult = TemplateParser(
        "{{setVar 'testvar' (body 'uuid')}}{{testvar}}",
        {
          bodyJSON: { uuid: '0d35618e-5e85-4c09-864d-6d63973271c8' }
        } as any
      );
      expect(parseResult).to.be.equal('0d35618e-5e85-4c09-864d-6d63973271c8');
    });

    it('should set a variable value to oneOf helper result', () => {
      const parseResult = TemplateParser(
        "{{setVar 'testvar' (oneOf (array 'item1'))}}{{testvar}}",
        {} as any
      );
      expect(parseResult).to.be.equal('item1');
    });

    it('should set a variable and use it in another helper', () => {
      const parseResult = TemplateParser(
        "{{setVar 'testvar' 5}}{{#repeat testvar comma=false}}test{{/repeat}}",
        {} as any
      );
      expect(parseResult).to.be.equal('testtesttesttesttest');
    });

    it('should set a variable in a different scope: repeat', () => {
      const parseResult = TemplateParser(
        "{{#repeat 5 comma=false}}{{setVar 'testvar' @index}}{{@testvar}}{{/repeat}}",
        {} as any
      );
      expect(parseResult).to.be.equal('1234');
    });

    it('should set a variable in root scope and child scope: repeat', () => {
      const parseResult = TemplateParser(
        "{{setVar 'outsidevar' 'test'}}{{@root.outsidevar}}{{#repeat 5 comma=false}}{{setVar 'testvar' @index}}{{@testvar}}{{outsidevar}}{{/repeat}}",
        {} as any
      );
      expect(parseResult).to.be.equal('testtest1test2test3test4test');
    });

    it('should set a variable to empty value if none provided', () => {
      const parseResult = TemplateParser(
        "{{setVar 'testvar'}}{{testvar}}",
        {} as any
      );
      expect(parseResult).to.be.equal('');
    });

    it('should not set a variable if no name provided', () => {
      const parseResult = TemplateParser("{{setVar ''}}{{testvar}}", {} as any);
      expect(parseResult).to.be.equal('');
    });
  });

  describe('Helper: dateTimeShift', () => {
    it('Should not throw an error when passed with invalid parameters.', () => {
      const parseResult = TemplateParser('{{dateTimeShift 1}}', {} as any);

      // When invalid parameters are passed, the default should just be to return the current date with no shift.
      const date = new Date();
      const dateString = dateFormat(date, "yyyy-MM-dd'T'HH:mm");
      expect(parseResult).to.match(new RegExp(dateString + '.*'));
    });

    it('Should return a date shifted the specified amount of days from now.', () => {
      const parseResult = TemplateParser('{{dateTimeShift days=2}}', {} as any);

      const date = new Date();
      date.setDate(date.getDate() + 2);
      // As our reference date here may differ slightly from the one interally used in the helper, it's more reliable to just compare the date/time with the seconds (and lower) excluded.
      const dateString = dateFormat(date, "yyyy-MM-dd'T'HH:mm");
      expect(parseResult).to.match(new RegExp(dateString + '.*'));
    });

    it('Should return a date shifted by the requested amount from a specified start date.', () => {
      const parseResult = TemplateParser(
        "{{dateTimeShift date='2021-02-01' days=2 months=4}}",
        {} as any
      );

      expect(parseResult).to.match(/2021-06-03.*/);
    });

    it('Should return a date shifted by the requested amount from the specified start date in the specified format.', () => {
      const parseResult = TemplateParser(
        "{{dateTimeShift date='2021-02-01' format='yyyy-MM-dd' days=2 months=4}}",
        {} as any
      );

      expect(parseResult).to.equals('2021-06-03');
    });

    it('Should return a date time shifted by the requested amount from the specified start date in the specified format.', () => {
      const parseResult = TemplateParser(
        "{{dateTimeShift date='2021-02-01T10:45:00' format=\"yyyy-MM-dd'T'HH:mm:ss\" days=8 months=3 hours=1 minutes=2 seconds=3}}",
        {} as any
      );

      expect(parseResult).to.equals('2021-05-09T11:47:03');
    });
  });

  describe('Helper: includes', () => {
    it('should return true if a string includes a search string', () => {
      const parseResult = TemplateParser(
        "{{includes 'testdata' 'test'}}",
        {} as any
      );

      expect(parseResult).to.be.equal('true');
    });

    it('should return false if a string does not include a search string', () => {
      const parseResult = TemplateParser(
        "{{includes 'testdata' 'not'}}",
        {} as any
      );

      expect(parseResult).to.be.equal('false');
    });

    it('should not fail when passing no parameters', () => {
      const parseResult = TemplateParser('{{includes}}', {} as any);

      expect(parseResult).to.be.equal('true');
    });

    it('should not fail when passing only one parameter', () => {
      const parseResult = TemplateParser("{{includes 'testdata'}}", {} as any);

      expect(parseResult).to.be.equal('true');
    });
  });

  describe('Helper: substr', () => {
    it('should return a substring of the provided string', () => {
      const parseResult = TemplateParser(
        "{{substr 'testdata' 4 4}}",
        {} as any
      );

      expect(parseResult).to.be.equal('data');
    });

    it('should work correctly when from and length parameters are passed as strings', () => {
      const parseResult = TemplateParser(
        "{{substr 'testdata' '4' '4'}}",
        {} as any
      );

      expect(parseResult).to.be.equal('data');
    });

    it('should return a substring of the provided string to the end when the length parameter is excluded (from as a number)', () => {
      const parseResult = TemplateParser("{{substr 'testdata' 4}}", {} as any);

      expect(parseResult).to.be.equal('data');
    });

    it('should return a substring of the provided string to the end when the length parameter is excluded (from as a string)', () => {
      const parseResult = TemplateParser(
        "{{substr 'testdata' '4'}}",
        {} as any
      );

      expect(parseResult).to.be.equal('data');
    });

    it('Should work correctly when variables are passed as parameters as numbers', () => {
      const parseResult = TemplateParser(
        "{{setVar 'testvar' 'testdata'}}{{setVar 'from' 4}}{{setVar 'length' 4}}{{substr testvar from length}}",
        {} as any
      );

      expect(parseResult).to.be.equal('data');
    });

    it('Should work correctly when variables are passed as parameters as strings', () => {
      const parseResult = TemplateParser(
        "{{setVar 'testvar' 'testdata'}}{{setVar 'from' '4'}}{{setVar 'length' '4'}}{{substr testvar from length}}",
        {} as any
      );

      expect(parseResult).to.be.equal('data');
    });

    it('Should work correctly when other helpers are used for parameters as numbers', () => {
      const parseResult = TemplateParser(
        "{{substr (body 'prop1') (body 'prop2') (body 'prop3')}}",
        {
          bodyJSON: { prop1: 'testdata', prop2: 4, prop3: 4 }
        } as any
      );

      expect(parseResult).to.be.equal('data');
    });

    it('Should work correctly when other helpers are used for parameters as strings', () => {
      const parseResult = TemplateParser(
        "{{substr (body 'prop1') (body 'prop2') (body 'prop3')}}",
        {
          bodyJSON: { prop1: 'testdata', prop2: '4', prop3: '4' }
        } as any
      );

      expect(parseResult).to.be.equal('data');
    });

    it('should not fail when passing no parameters', () => {
      const parseResult = TemplateParser('{{substr}}', {} as any);

      expect(parseResult).to.be.equal('');
    });

    it('should not fail when passing only one parameter', () => {
      const parseResult = TemplateParser("{{substr 'testdata'}}", {} as any);

      expect(parseResult).to.be.equal('testdata');
    });
  });

  describe('Helper: indexOf', () => {
    it('should return the index of a matching substring', () => {
      const parseResult = TemplateParser(
        "{{indexOf 'testdata' 'data'}}",
        {} as any
      );

      expect(parseResult).to.be.equal('4');
    });

    it('should return the index of a matching substring from a given starting position', () => {
      const parseResult = TemplateParser(
        "{{indexOf 'testdatadata' 'data' 6}}",
        {} as any
      );

      expect(parseResult).to.be.equal('8');
    });

    it('should still work correctly if the position parameter is passed as a string', () => {
      const parseResult = TemplateParser(
        "{{indexOf 'testdatadata' 'data' '6'}}",
        {} as any
      );

      expect(parseResult).to.be.equal('8');
    });

    it('should be possible to search for a number', () => {
      const parseResult = TemplateParser(
        "{{indexOf 'testdata12345' 3}}",
        {} as any
      );

      expect(parseResult).to.be.equal('10');
    });

    it('should be possible to search for a number (as a string)', () => {
      const parseResult = TemplateParser(
        "{{indexOf 'testdata12345' '3'}}",
        {} as any
      );

      expect(parseResult).to.be.equal('10');
    });

    it('Can return the index from a previously set variable', () => {
      const parseResult = TemplateParser(
        "{{setVar 'testvar' 'this is a test'}}{{indexOf testvar 'test'}}",
        {} as any
      );

      expect(parseResult).to.be.equal('10');
    });

    it('Can return the index from a previously set variable using a variable for the search string', () => {
      const parseResult = TemplateParser(
        "{{setVar 'testvar' 'this is a test'}}{{setVar 'searchstring' 'test'}}{{indexOf testvar searchstring}}",
        {} as any
      );

      expect(parseResult).to.be.equal('10');
    });

    it('Can return the index from a body property', () => {
      const parseResult = TemplateParser(
        "{{indexOf (body 'prop1') (body 'prop2')}}",
        {
          bodyJSON: { prop1: 'First test then test', prop2: 'test' }
        } as any
      );

      expect(parseResult).to.be.equal('6');
    });

    it('Can return the index from a body property with a position', () => {
      const parseResult = TemplateParser(
        "{{indexOf (body 'prop1') (body 'prop2') (body 'prop3')}}",
        {
          bodyJSON: { prop1: 'First test then test', prop2: 'test', prop3: 10 }
        } as any
      );

      expect(parseResult).to.be.equal('16');
    });

    it('should not fail when passing no parameters', () => {
      const parseResult = TemplateParser('{{indexOf}}', {} as any);

      expect(parseResult).to.be.equal('0');
    });

    it('should not fail when passing only one parameter', () => {
      const parseResult = TemplateParser("{{indexOf 'testdata'}}", {} as any);

      expect(parseResult).to.be.equal('0');
    });
  });

  describe('Helper: someOf', () => {
    it('should return one element', () => {
      const parseResult = TemplateParser(
        "{{someOf (array 'value1' 'value2' 'value3' 'value4' 'value5' 'value6') 1 1}}",
        {} as any
      );

      const count = (parseResult.match(/value/g) || []).length;
      expect(count).to.equal(1);
    });

    it('should return 1 to 3 elements', () => {
      const parseResult = TemplateParser(
        "{{someOf (array 'value1' 'value2' 'value3' 'value4' 'value5' 'value6') 1 3}}",
        {} as any
      );

      const countItems = (parseResult.match(/value/g) || []).length;
      expect(countItems).is.least(1);
      expect(countItems).is.most(3);

      const countSeparators = (parseResult.match(/,/g) || []).length;
      expect(countSeparators).is.least(0);
      expect(countSeparators).is.most(2);
    });

    it('should return 1 to 3 elements as array', () => {
      const parseResult = TemplateParser(
        "{{someOf (array 'value1' 'value2' 'value3' 'value4' 'value5' 'value6') 1 3 true}}",
        {} as any
      );
      expect(parseResult.match(/^\[.*\]$/)?.length).to.equal(1);
      const countItems = (parseResult.match(/value/g) || []).length;
      expect(countItems).is.least(1);
      expect(countItems).is.most(3);

      const countSeparators = (parseResult.match(/,/g) || []).length;
      expect(countSeparators).is.least(0);
      expect(countSeparators).is.most(2);
    });
  });

  describe('Helper: base64', () => {
    it('should encode string to base64', () => {
      const parseResult = TemplateParser("{{base64 'abc'}}", {} as any);
      expect(parseResult).to.be.equal('YWJj');
    });

    it('should encode body property to base64', () => {
      const parseResult = TemplateParser("{{base64 (body 'prop1')}}", {
        bodyJSON: { prop1: '123' }
      } as any);
      expect(parseResult).to.be.equal('MTIz');
    });

    it('should encode block to base64', () => {
      const parseResult = TemplateParser(
        "{{#base64}}value: {{body 'prop1'}}{{/base64}}",
        {
          bodyJSON: { prop1: '123' }
        } as any
      );
      expect(parseResult).to.be.equal('dmFsdWU6IDEyMw==');
    });
  });

<<<<<<< HEAD
  describe('Helper: queryParam', () => {
    it('should return number without quotes', () => {
      const parseResult = TemplateParser(
        "{{queryParam 'param1' undefined true}}",
        {
          query: { param1: 1 }
        } as any
      );
=======
  describe('Helper: body', () => {
    it('should return number without quotes', () => {
      const parseResult = TemplateParser("{{body 'prop1' undefined true}}", {
        bodyJSON: { prop1: 1 }
      } as any);
>>>>>>> 3281d892
      expect(parseResult).to.be.equal('1');
    });

    it('should return boolean value without quotes', () => {
<<<<<<< HEAD
      const parseResult = TemplateParser(
        "{{queryParam 'param1' undefined true}}",
        {
          query: { param1: true }
        } as any
      );
=======
      const parseResult = TemplateParser("{{body 'prop1' undefined true}}", {
        bodyJSON: { prop1: true }
      } as any);
>>>>>>> 3281d892
      expect(parseResult).to.be.equal('true');
    });

    it('should return null value without quotes', () => {
<<<<<<< HEAD
      const parseResult = TemplateParser(
        "{{queryParam 'param1' undefined true}}",
        {
          query: { param1: null }
        } as any
      );
=======
      const parseResult = TemplateParser("{{body 'prop1' undefined true}}", {
        bodyJSON: { prop1: null }
      } as any);
>>>>>>> 3281d892
      expect(parseResult).to.be.equal('null');
    });

    it('should always return array as JSON string', () => {
<<<<<<< HEAD
      const parseResult = TemplateParser(
        "{{queryParam 'param1' undefined false}}",
        {
          query: { param1: ['first', 'second'] }
        } as any
      );
=======
      const parseResult = TemplateParser("{{body 'prop1' undefined false}}", {
        bodyJSON: { prop1: ['first', 'second'] }
      } as any);
>>>>>>> 3281d892
      expect(parseResult).to.be.equal('["first","second"]');
    });

    it('should always return object as JSON string', () => {
<<<<<<< HEAD
      const parseResult = TemplateParser(
        "{{queryParam 'param1' undefined false}}",
        {
          query: { param1: { key: 'value' } }
        } as any
      );
      expect(parseResult).to.be.equal('{"key":"value"}');
    });

    it('should not return string enclosed in quotes', () => {
      const parseResult = TemplateParser("{{queryParam 'param1' 'default'}}", {
        query: { param1: 'test' }
      } as any);
      expect(parseResult).to.be.equal('test');
    });

    it('should return string enclosed in quotes', () => {
      const parseResult = TemplateParser(
        "{{queryParam 'param1' undefined true}}",
        {
          query: { param1: 'test' }
        } as any
      );
      expect(parseResult).to.be.equal('"test"');
    });

    it('should return default value enclosed in quotes', () => {
      const parseResult = TemplateParser(
        "{{queryParam 'param1' 'default' true}}",
        {
          query: { param2: 'test' }
        } as any
      );
      expect(parseResult).to.be.equal('"default"');
    });

    it('should escape quotes in string', () => {
      const parseResult = TemplateParser(
        "{{queryParam 'param1' undefined true}}",
        {
          query: { param1: 'This is a "message" with quotes.' }
        } as any
      );
      expect(parseResult).to.be.equal('"This is a \\"message\\" with quotes."');
=======
      const parseResult = TemplateParser("{{body 'prop1' undefined false}}", {
        bodyJSON: { prop1: { key: 'value' } }
      } as any);
      expect(parseResult).to.be.equal('{"key":"value"}');
    });

    it('should return default value enclosed in quotes', () => {
      const parseResult = TemplateParser("{{body 'prop2' 'default' true}}", {
        bodyJSON: { prop1: 'test' }
      } as any);
      expect(parseResult).to.be.equal('"default"');
    });

    it('should return string enclosed in quotes', () => {
      const parseResult = TemplateParser("{{body 'prop1' undefined true}}", {
        bodyJSON: { prop1: 'test' }
      } as any);
      expect(parseResult).to.be.equal('"test"');
    });

    it('should not return string enclosed in quotes', () => {
      const parseResult = TemplateParser("{{body 'prop1'}}", {
        bodyJSON: { prop1: 'test' }
      } as any);
      expect(parseResult).to.be.equal('test');
    });

    it('should escape newlines and quotes in string', () => {
      const parseResult = TemplateParser("{{body 'prop1' undefined true}}", {
        bodyJSON: { prop1: 'This \n is a "message" with quotes.' }
      } as any);
      expect(parseResult).to.be.equal(
        '"This \\n is a \\"message\\" with quotes."'
      );
>>>>>>> 3281d892
    });
  });
});<|MERGE_RESOLUTION|>--- conflicted
+++ resolved
@@ -446,76 +446,116 @@
       expect(parseResult).to.be.equal('dmFsdWU6IDEyMw==');
     });
   });
-
-<<<<<<< HEAD
-  describe('Helper: queryParam', () => {
-    it('should return number without quotes', () => {
-      const parseResult = TemplateParser(
-        "{{queryParam 'param1' undefined true}}",
-        {
-          query: { param1: 1 }
-        } as any
-      );
-=======
+  
   describe('Helper: body', () => {
     it('should return number without quotes', () => {
       const parseResult = TemplateParser("{{body 'prop1' undefined true}}", {
         bodyJSON: { prop1: 1 }
       } as any);
->>>>>>> 3281d892
       expect(parseResult).to.be.equal('1');
     });
 
     it('should return boolean value without quotes', () => {
-<<<<<<< HEAD
-      const parseResult = TemplateParser(
-        "{{queryParam 'param1' undefined true}}",
-        {
-          query: { param1: true }
-        } as any
-      );
-=======
       const parseResult = TemplateParser("{{body 'prop1' undefined true}}", {
         bodyJSON: { prop1: true }
       } as any);
->>>>>>> 3281d892
       expect(parseResult).to.be.equal('true');
     });
 
     it('should return null value without quotes', () => {
-<<<<<<< HEAD
-      const parseResult = TemplateParser(
-        "{{queryParam 'param1' undefined true}}",
-        {
-          query: { param1: null }
-        } as any
-      );
-=======
       const parseResult = TemplateParser("{{body 'prop1' undefined true}}", {
         bodyJSON: { prop1: null }
       } as any);
->>>>>>> 3281d892
       expect(parseResult).to.be.equal('null');
     });
 
     it('should always return array as JSON string', () => {
-<<<<<<< HEAD
-      const parseResult = TemplateParser(
-        "{{queryParam 'param1' undefined false}}",
-        {
-          query: { param1: ['first', 'second'] }
-        } as any
-      );
-=======
       const parseResult = TemplateParser("{{body 'prop1' undefined false}}", {
         bodyJSON: { prop1: ['first', 'second'] }
       } as any);
->>>>>>> 3281d892
       expect(parseResult).to.be.equal('["first","second"]');
     });
 
     it('should always return object as JSON string', () => {
-<<<<<<< HEAD
+      const parseResult = TemplateParser("{{body 'prop1' undefined false}}", {
+        bodyJSON: { prop1: { key: 'value' } }
+      } as any);
+      expect(parseResult).to.be.equal('{"key":"value"}');
+    });
+
+    it('should return default value enclosed in quotes', () => {
+      const parseResult = TemplateParser("{{body 'prop2' 'default' true}}", {
+        bodyJSON: { prop1: 'test' }
+      } as any);
+      expect(parseResult).to.be.equal('"default"');
+    });
+
+    it('should return string enclosed in quotes', () => {
+      const parseResult = TemplateParser("{{body 'prop1' undefined true}}", {
+        bodyJSON: { prop1: 'test' }
+      } as any);
+      expect(parseResult).to.be.equal('"test"');
+    });
+
+    it('should not return string enclosed in quotes', () => {
+      const parseResult = TemplateParser("{{body 'prop1'}}", {
+        bodyJSON: { prop1: 'test' }
+      } as any);
+      expect(parseResult).to.be.equal('test');
+    });
+
+    it('should escape newlines and quotes in string', () => {
+      const parseResult = TemplateParser("{{body 'prop1' undefined true}}", {
+        bodyJSON: { prop1: 'This \n is a "message" with quotes.' }
+      } as any);
+      expect(parseResult).to.be.equal(
+        '"This \\n is a \\"message\\" with quotes."'
+      );
+    });
+  });
+  
+  describe('Helper: queryParam', () => {
+    it('should return number without quotes', () => {
+      const parseResult = TemplateParser(
+        "{{queryParam 'param1' undefined true}}",
+        {
+          query: { param1: 1 }
+        } as any
+      );
+      expect(parseResult).to.be.equal('1');
+    });
+
+    it('should return boolean value without quotes', () => {
+      const parseResult = TemplateParser(
+        "{{queryParam 'param1' undefined true}}",
+        {
+          query: { param1: true }
+        } as any
+      );
+      expect(parseResult).to.be.equal('true');
+    });
+
+    it('should return null value without quotes', () => {
+      const parseResult = TemplateParser(
+        "{{queryParam 'param1' undefined true}}",
+        {
+          query: { param1: null }
+        } as any
+      );
+      expect(parseResult).to.be.equal('null');
+    });
+
+    it('should always return array as JSON string', () => {
+      const parseResult = TemplateParser(
+        "{{queryParam 'param1' undefined false}}",
+        {
+          query: { param1: ['first', 'second'] }
+        } as any
+      );
+      expect(parseResult).to.be.equal('["first","second"]');
+    });
+
+    it('should always return object as JSON string', () => {
       const parseResult = TemplateParser(
         "{{queryParam 'param1' undefined false}}",
         {
@@ -560,42 +600,6 @@
         } as any
       );
       expect(parseResult).to.be.equal('"This is a \\"message\\" with quotes."');
-=======
-      const parseResult = TemplateParser("{{body 'prop1' undefined false}}", {
-        bodyJSON: { prop1: { key: 'value' } }
-      } as any);
-      expect(parseResult).to.be.equal('{"key":"value"}');
-    });
-
-    it('should return default value enclosed in quotes', () => {
-      const parseResult = TemplateParser("{{body 'prop2' 'default' true}}", {
-        bodyJSON: { prop1: 'test' }
-      } as any);
-      expect(parseResult).to.be.equal('"default"');
-    });
-
-    it('should return string enclosed in quotes', () => {
-      const parseResult = TemplateParser("{{body 'prop1' undefined true}}", {
-        bodyJSON: { prop1: 'test' }
-      } as any);
-      expect(parseResult).to.be.equal('"test"');
-    });
-
-    it('should not return string enclosed in quotes', () => {
-      const parseResult = TemplateParser("{{body 'prop1'}}", {
-        bodyJSON: { prop1: 'test' }
-      } as any);
-      expect(parseResult).to.be.equal('test');
-    });
-
-    it('should escape newlines and quotes in string', () => {
-      const parseResult = TemplateParser("{{body 'prop1' undefined true}}", {
-        bodyJSON: { prop1: 'This \n is a "message" with quotes.' }
-      } as any);
-      expect(parseResult).to.be.equal(
-        '"This \\n is a \\"message\\" with quotes."'
-      );
->>>>>>> 3281d892
     });
   });
 });